--- conflicted
+++ resolved
@@ -80,17 +80,11 @@
 
         QMimeDatabase db;
         if (entry[IsDirectory].toBool()) {
-<<<<<<< HEAD
             m_icon = QIcon::fromTheme(db.mimeTypeForName(QStringLiteral("inode/directory")).iconName()).pixmap(IconSize(KIconLoader::Small),
                                                                                                                IconSize(KIconLoader::Small));
         } else {
             m_icon = QIcon::fromTheme(db.mimeTypeForFile(m_entry[FileName].toString()).iconName()).pixmap(IconSize(KIconLoader::Small),
                                                                                                           IconSize(KIconLoader::Small));
-=======
-            m_icon = QIcon::fromTheme(db.mimeTypeForName("inode/directory").iconName()).pixmap(IconSize(KIconLoader::Small), IconSize(KIconLoader::Small));
-        } else {
-            m_icon = QIcon::fromTheme(db.mimeTypeForFile(m_entry[FileName].toString()).iconName()).pixmap(IconSize(KIconLoader::Small), IconSize(KIconLoader::Small));
->>>>>>> 2072d0d4
         }
     }
 
