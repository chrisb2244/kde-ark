/*
 * ark -- archiver for the KDE project
 *
 * Copyright (C) 2007 Henrique Pinto <henrique.pinto@kdemail.net>
 * Copyright (C) 2008-2009 Harald Hvaal <haraldhv@stud.ntnu.no>
 * Copyright (C) 2009-2012 Raphael Kubo da Costa <rakuco@FreeBSD.org>
 *
 * This program is free software; you can redistribute it and/or
 * modify it under the terms of the GNU General Public License
 * as published by the Free Software Foundation; either version 2
 * of the License, or (at your option) any later version.
 *
 * This program is distributed in the hope that it will be useful,
 * but WITHOUT ANY WARRANTY; without even the implied warranty of
 * MERCHANTABILITY or FITNESS FOR A PARTICULAR PURPOSE.  See the
 * GNU General Public License for more details.
 *
 * You should have received a copy of the GNU General Public License
 * along with this program; if not, write to the Free Software
 * Foundation, Inc., 51 Franklin Street, Fifth Floor, Boston, MA  02110-1301, USA.
 *
 */

#include "part.h"
#include "archivemodel.h"
#include "archiveview.h"
#include "arkviewer.h"
#include "dnddbusinterfaceadaptor.h"
#include "infopanel.h"
#include "jobtracker.h"
#include "kerfuffle/archive_kerfuffle.h"
#include "kerfuffle/extractiondialog.h"
#include "kerfuffle/jobs.h"
#include "kerfuffle/settings.h"

#include <K4AboutData>
#include <KActionCollection>
#include <KConfigGroup>
#include <QDebug>
#include <KGuiItem>
#include <KIO/Job>
#include <KIO/NetAccess>
<<<<<<< HEAD
=======
#include <KIcon>
#include <KInputDialog>
#include <KMenu>
>>>>>>> d0785c2e
#include <KMessageBox>
#include <KPluginFactory>
#include <KRun>
#include <KSelectAction>
#include <KStandardGuiItem>
#include <KToggleAction>
<<<<<<< HEAD
#include <KLocalizedString>
=======
#include <KXMLGUIFactory>
>>>>>>> d0785c2e

#include <QAction>
#include <QCursor>
#include <QHeaderView>
#include <QMenu>
#include <QMimeData>
#include <QMouseEvent>
#include <QScopedPointer>
#include <QSplitter>
#include <QTimer>
#include <QVBoxLayout>
#include <QWeakPointer>
#include <QtDBus/QtDBus>
#include <QFileDialog>
#include <QIcon>
#include <QInputDialog>

using namespace Kerfuffle;

K_PLUGIN_FACTORY(Factory, registerPlugin<Ark::Part>();)

namespace Ark
{

static quint32 s_instanceCounter = 1;

Part::Part(QWidget *parentWidget, QObject *parent, const QVariantList& args)
        : KParts::ReadWritePart(parent),
          m_splitter(Q_NULLPTR),
          m_busy(false),
          m_jobTracker(Q_NULLPTR)
{
    Q_UNUSED(args)
    //setComponentData(Factory::componentData(), false);

    new DndExtractAdaptor(this);

    const QString pathName = QStringLiteral("/DndExtract/%1").arg(s_instanceCounter++);
    if (!QDBusConnection::sessionBus().registerObject(pathName, this)) {
        qCritical() << "Could not register a D-Bus object for drag'n'drop";
    }

    m_model = new ArchiveModel(pathName, this);

    m_splitter = new QSplitter(Qt::Horizontal, parentWidget);
    setWidget(m_splitter);

    m_view = new ArchiveView;
    m_infoPanel = new InfoPanel(m_model);

    m_splitter->addWidget(m_view);
    m_splitter->addWidget(m_infoPanel);

    QList<int> splitterSizes = ArkSettings::splitterSizes();
    if (splitterSizes.isEmpty()) {
        splitterSizes.append(200);
        splitterSizes.append(100);
    }
    m_splitter->setSizes(splitterSizes);

    setupView();
    setupActions();

    connect(m_model, SIGNAL(loadingStarted()),
            this, SLOT(slotLoadingStarted()));
    connect(m_model, SIGNAL(loadingFinished(KJob*)),
            this, SLOT(slotLoadingFinished(KJob*)));
    connect(m_model, SIGNAL(droppedFiles(QStringList,QString)),
            this, SLOT(slotAddFiles(QStringList,QString)));
    connect(m_model, SIGNAL(error(QString,QString)),
            this, SLOT(slotError(QString,QString)));

    connect(this, SIGNAL(busy()),
            this, SLOT(setBusyGui()));
    connect(this, SIGNAL(ready()),
            this, SLOT(setReadyGui()));
    connect(this, SIGNAL(completed()),
            this, SLOT(setFileNameFromArchive()));

    m_statusBarExtension = new KParts::StatusBarExtension(this);

    setXMLFile(QStringLiteral("ark_part.rc"));
}

Part::~Part()
{
    qDeleteAll(m_previewDirList);

    saveSplitterSizes();

    m_extractFilesAction->menu()->deleteLater();
}

void Part::registerJob(KJob* job)
{
    if (!m_jobTracker) {
        m_jobTracker = new JobTracker(widget());
        m_statusBarExtension->addStatusBarItem(m_jobTracker->widget(0), 0, true);
        m_jobTracker->widget(job)->show();
    }
    m_jobTracker->registerJob(job);

    emit busy();
    connect(job, SIGNAL(result(KJob*)), this, SIGNAL(ready()));
}

// TODO: One should construct a KUrl out of localPath in order to be able to handle
//       non-local destinations (ie. trash:/ or a remote location)
//       See bugs #189322 and #204323.
void Part::extractSelectedFilesTo(const QString& localPath)
{
    //qDebug() << "Extract to " << localPath;
    if (!m_model) {
        return;
    }

    if (m_view->selectionModel()->selectedRows().count() != 1) {
        m_view->selectionModel()->setCurrentIndex(m_view->currentIndex(), QItemSelectionModel::ClearAndSelect | QItemSelectionModel::Rows);
    }
    if (m_view->selectionModel()->selectedRows().count() != 1) {
        return;
    }

    QVariant internalRoot;
    //qDebug() << "valid " << m_view->currentIndex().parent().isValid();
    if (m_view->currentIndex().parent().isValid()) {
        internalRoot = m_model->entryForIndex(m_view->currentIndex().parent()).value(InternalID);
    }

    if (internalRoot.isNull()) {
        //we have the special case valid parent, but the parent does not
        //actually correspond to an item in the archive, but an automatically
        //created folder. for now, we will just use the filename of the node
        //instead, but for plugins that rely on a non-filename value as the
        //InternalId, this WILL break things. TODO find a solution
        internalRoot = m_model->entryForIndex(m_view->currentIndex().parent()).value(FileName);
    }

    QList<QVariant> files = selectedFilesWithChildren();
    if (files.isEmpty()) {
        return;
    }

    //qDebug() << "selected files are " << files;
    Kerfuffle::ExtractionOptions options;
    options[QLatin1String( "PreservePaths" )] = true;
    if (!internalRoot.isNull()) {
        options[QLatin1String("RootNode")] = internalRoot;
    }

    ExtractJob *job = m_model->extractFiles(files, localPath, options);
    registerJob(job);

    connect(job, SIGNAL(result(KJob*)),
            this, SLOT(slotExtractionDone(KJob*)));

    job->start();
}

void Part::setupView()
{
    m_view->setContextMenuPolicy(Qt::CustomContextMenu);

    m_view->setModel(m_model);

    m_view->setSortingEnabled(true);

    connect(m_view->selectionModel(), SIGNAL(selectionChanged(QItemSelection,QItemSelection)),
            this, SLOT(updateActions()));
    connect(m_view->selectionModel(), SIGNAL(selectionChanged(QItemSelection,QItemSelection)),
            this, SLOT(selectionChanged()));

<<<<<<< HEAD
    connect(m_view, SIGNAL(activated(QModelIndex)), this, SLOT(slotPreview(QModelIndex)));
=======
    //TODO: fix an actual eventhandler
    connect(m_view, SIGNAL(activated(const QModelIndex &)),
            this, SLOT(slotPreviewWithInternalViewer()));

    connect(m_view, SIGNAL(customContextMenuRequested(QPoint)), this, SLOT(slotShowContextMenu()));
>>>>>>> d0785c2e

    connect(m_model, SIGNAL(columnsInserted(QModelIndex,int,int)),
            this, SLOT(adjustColumns()));
}

void Part::setupActions()
{
    KToggleAction *showInfoPanelAction = new KToggleAction(i18nc("@action:inmenu", "Show information panel"), this);
    actionCollection()->addAction(QLatin1String( "show-infopanel" ), showInfoPanelAction);
    showInfoPanelAction->setChecked(m_splitter->sizes().at(1) > 0);
    connect(showInfoPanelAction, SIGNAL(triggered(bool)),
            this, SLOT(slotToggleInfoPanel(bool)));

    m_saveAsAction = KStandardAction::saveAs(this, SLOT(slotSaveAs()), actionCollection());

    m_previewChooseAppAction = actionCollection()->addAction(QLatin1String("openwith"));
    m_previewChooseAppAction->setText(i18nc("open a file with external program", "Open &With..."));
    m_previewChooseAppAction->setIcon(KIcon(QLatin1String("document-open")));
    m_previewChooseAppAction->setStatusTip(i18n("Click to open the selected file with an external program"));
    connect(m_previewChooseAppAction, SIGNAL(triggered(bool)), this, SLOT(slotPreviewWithExternalProgram()));

    m_previewAction = actionCollection()->addAction(QLatin1String( "preview" ));
    m_previewAction->setText(i18nc("to preview a file inside an archive", "Pre&view"));
    m_previewAction->setIcon(QIcon::fromTheme( QLatin1String( "document-preview-archive" )));
    m_previewAction->setStatusTip(i18n("Click to preview the selected file"));
    actionCollection()->setDefaultShortcuts(m_previewAction, QList<QKeySequence>() << Qt::Key_Return << Qt::Key_Space);
    connect(m_previewAction, SIGNAL(triggered(bool)),
            this, SLOT(slotPreviewWithInternalViewer()));

    m_extractFilesAction = actionCollection()->addAction(QLatin1String( "extract" ));
    m_extractFilesAction->setText(i18n("E&xtract"));
    m_extractFilesAction->setIcon(QIcon::fromTheme( QLatin1String( "archive-extract" )));
    m_extractFilesAction->setStatusTip(i18n("Click to open an extraction dialog, where you can choose to extract either all files or just the selected ones"));
    actionCollection()->setDefaultShortcut(m_extractFilesAction, Qt::CTRL + Qt::Key_E);
    connect(m_extractFilesAction, SIGNAL(triggered(bool)),
            this, SLOT(slotExtractFiles()));

    m_addFilesAction = actionCollection()->addAction(QLatin1String( "add" ));
    m_addFilesAction->setIcon(QIcon::fromTheme( QLatin1String( "archive-insert" )));
    m_addFilesAction->setText(i18n("Add &File..."));
    m_addFilesAction->setStatusTip(i18n("Click to add files to the archive"));
    connect(m_addFilesAction, SIGNAL(triggered(bool)),
            this, SLOT(slotAddFiles()));

    m_addDirAction = actionCollection()->addAction(QLatin1String( "add-dir" ));
    m_addDirAction->setIcon(QIcon::fromTheme( QLatin1String( "archive-insert-directory" )));
    m_addDirAction->setText(i18n("Add Fo&lder..."));
    m_addDirAction->setStatusTip(i18n("Click to add a folder to the archive"));
    connect(m_addDirAction, SIGNAL(triggered(bool)),
            this, SLOT(slotAddDir()));

    m_deleteFilesAction = actionCollection()->addAction(QLatin1String( "delete" ));
    m_deleteFilesAction->setIcon(QIcon::fromTheme( QLatin1String( "archive-remove" )));
    m_deleteFilesAction->setText(i18n("De&lete"));
    actionCollection()->setDefaultShortcut(m_deleteFilesAction, Qt::Key_Delete);
    m_deleteFilesAction->setStatusTip(i18n("Click to delete the selected files"));
    connect(m_deleteFilesAction, SIGNAL(triggered(bool)),
            this, SLOT(slotDeleteFiles()));

    updateActions();
}

void Part::updateActions()
{
    bool isWritable = m_model->archive() && (!m_model->archive()->isReadOnly());

    m_previewAction->setEnabled(!isBusy() && (m_view->selectionModel()->selectedRows().count() == 1)
                                && isPreviewable(m_view->selectionModel()->currentIndex()));
    m_extractFilesAction->setEnabled(!isBusy() && (m_model->rowCount() > 0));
    m_addFilesAction->setEnabled(!isBusy() && isWritable);
    m_addDirAction->setEnabled(!isBusy() && isWritable);
    m_deleteFilesAction->setEnabled(!isBusy() && (m_view->selectionModel()->selectedRows().count() > 0)
                                    && isWritable);
    m_previewChooseAppAction->setEnabled(!isBusy() && (m_view->selectionModel()->selectedRows().count() > 0)
                                    && isWritable);

    QMenu *menu = m_extractFilesAction->menu();
    if (!menu) {
        menu = new QMenu;
        m_extractFilesAction->setMenu(menu);
        connect(menu, SIGNAL(triggered(QAction*)),
                this, SLOT(slotQuickExtractFiles(QAction*)));

        // Remember to keep this action's properties as similar to
        // m_extractFilesAction's as possible (except where it does not make
        // sense, such as the text or the shortcut).
        QAction *extractTo = menu->addAction(i18n("Extract To..."));
        extractTo->setIcon(m_extractFilesAction->icon());
        extractTo->setStatusTip(m_extractFilesAction->statusTip());
        connect(extractTo, SIGNAL(triggered(bool)), SLOT(slotExtractFiles()));

        menu->addSeparator();

        QAction *header = menu->addAction(i18n("Quick Extract To..."));
        header->setEnabled(false);
        header->setIcon(QIcon::fromTheme( QLatin1String( "archive-extract" )));
    }

    while (menu->actions().size() > 3) {
        menu->removeAction(menu->actions().last());
    }

    const KConfigGroup conf(KSharedConfig::openConfig(), "DirSelect Dialog");
    const QStringList dirHistory = conf.readPathEntry("History Items", QStringList());

    for (int i = 0; i < qMin(10, dirHistory.size()); ++i) {
        const QString dir = QUrl(dirHistory.value(i)).toString(QUrl::RemoveScheme | QUrl::NormalizePathSegments | QUrl::PreferLocalFile);
        QAction *newAction = menu->addAction(dir);
        newAction->setData(dir);
        qDebug() << "Setting action data" << dir;
    }
}

void Part::slotQuickExtractFiles(QAction *triggeredAction)
{
    // #190507: triggeredAction->data.isNull() means it's the "Extract to..."
    //          action, and we do not want it to run here
    if (!triggeredAction->data().isNull()) {
        const QString userDestination = triggeredAction->data().toString();
        qDebug() << "Extract to user dest" << userDestination;
        QString finalDestinationDirectory;
        const QString detectedSubfolder = detectSubfolder();
        qDebug() << "Detected subfolder" << detectedSubfolder;

        if (!isSingleFolderArchive()) {
            finalDestinationDirectory = userDestination +
                                        QDir::separator() + detectedSubfolder;
            QDir(userDestination).mkdir(detectedSubfolder);
        } else {
            finalDestinationDirectory = userDestination;
        }

        qDebug() << "Extract to final dest" << finalDestinationDirectory;

        Kerfuffle::ExtractionOptions options;
        options[QLatin1String( "PreservePaths" )] = true;
        QList<QVariant> files = selectedFiles();
        ExtractJob *job = m_model->extractFiles(files, finalDestinationDirectory, options);
        registerJob(job);

        connect(job, SIGNAL(result(KJob*)),
                this, SLOT(slotExtractionDone(KJob*)));

        job->start();
    }
}

bool Part::isPreviewable(const QModelIndex& index) const
{
    return index.isValid() && (!m_model->entryForIndex(index)[ IsDirectory ].toBool());
}

void Part::selectionChanged()
{
    m_infoPanel->setIndexes(m_view->selectionModel()->selectedRows());
}

bool Part::openFile()
{
    const QString localFile(localFilePath());
    const QFileInfo localFileInfo(localFile);
    const bool creatingNewArchive =
        arguments().metaData()[QLatin1String("createNewArchive")] == QLatin1String("true");

    if (localFileInfo.isDir()) {
        KMessageBox::error(widget(), xi18nc("@info",
                                            "<filename>%1</filename> is a directory.",
                                            localFile));
        return false;
    }

    if (creatingNewArchive) {
        if (localFileInfo.exists()) {
            int overwrite =  KMessageBox::questionYesNo(widget(), xi18nc("@info", "The archive <filename>%1</filename> already exists. Would you like to open it instead?", localFile), i18nc("@title:window", "File Exists"), KGuiItem(i18n("Open File")), KStandardGuiItem::cancel());

            if (overwrite == KMessageBox::No) {
                return false;
            }
        }
    } else {
        if (!localFileInfo.exists()) {
            KMessageBox::sorry(widget(), xi18nc("@info", "The archive <filename>%1</filename> was not found.", localFile), i18nc("@title:window", "Error Opening Archive"));
            return false;
        }
    }

    QScopedPointer<Kerfuffle::Archive> archive(Kerfuffle::Archive::create(localFile, m_model));

    if ((!archive) || ((creatingNewArchive) && (archive->isReadOnly()))) {
        QStringList mimeTypeList;
        QHash<QString, QString> mimeTypes;

        if (creatingNewArchive) {
            mimeTypeList = Kerfuffle::supportedWriteMimeTypes();
        } else {
            mimeTypeList = Kerfuffle::supportedMimeTypes();
        }

        QMimeDatabase db;
        foreach(const QString& mime, mimeTypeList) {
            const QMimeType mimeType = db.mimeTypeForName(mime);
            if (mimeType.isValid()) {
                // Key = "application/zip", Value = "Zip Archive"
                mimeTypes[mime] = mimeType.comment();
            }
        }

        QStringList mimeComments(mimeTypes.values());
        mimeComments.sort();

        bool ok;
        QString item;

        if (creatingNewArchive) {
            item = QInputDialog::getItem(widget(), i18nc("@title:window", "Invalid Archive Type"),
                                         i18nc("@info", "Ark cannot create archives of the type you have chosen.<br />Please choose another archive type below."),
                                         mimeComments, 0, false, &ok);
        } else {
            item = QInputDialog::getItem(widget(), i18nc("@title:window", "Unable to Determine Archive Type"),
                                         i18nc("@info", "Ark was unable to determine the archive type of the filename.<br />Please choose the correct archive type below."),
                                         mimeComments, 0, false, &ok);
        }

        if ((!ok) || (item.isEmpty())) {
            return false;
        }

        archive.reset(Kerfuffle::Archive::create(localFile, mimeTypes.key(item), m_model));
    }

    if (!archive) {
        KMessageBox::sorry(widget(), xi18nc("@info", "Ark was not able to open the archive <filename>%1</filename>. No plugin capable of handling the file was found.", localFile), i18nc("@title:window", "Error Opening Archive"));
        return false;
    }

    KJob *job = m_model->setArchive(archive.take());
    registerJob(job);
    job->start();
    m_infoPanel->setIndex(QModelIndex());

    if (arguments().metaData()[QLatin1String( "showExtractDialog" )] == QLatin1String( "true" )) {
        QTimer::singleShot(0, this, SLOT(slotExtractFiles()));
    }

    return true;
}

bool Part::saveFile()
{
    return true;
}

bool Part::isBusy() const
{
    return m_busy;
}

void Part::slotLoadingStarted()
{
}

void Part::slotLoadingFinished(KJob *job)
{
    if (job->error()) {
        if (arguments().metaData()[QLatin1String( "createNewArchive" )] != QLatin1String( "true" )) {
            KMessageBox::sorry(widget(), xi18nc("@info", "Loading the archive <filename>%1</filename> failed with the following error: <message>%2</message>",
                                                localFilePath(), job->errorText()),
                               i18nc("@title:window", "Error Opening Archive"));

            // The file failed to open, so reset the open archive, info panel and caption.
            m_model->setArchive(Q_NULLPTR);

            m_infoPanel->setPrettyFileName(QString());
            m_infoPanel->updateWithDefaults();

            emit setWindowCaption(QString());
        }
    }

    m_view->sortByColumn(0, Qt::AscendingOrder);
    m_view->expandToDepth(0);

    // After loading all files, resize the columns to fit all fields
    m_view->header()->resizeSections(QHeaderView::ResizeToContents);

    updateActions();
}

void Part::setReadyGui()
{
    QApplication::restoreOverrideCursor();
    m_busy = false;
    m_view->setEnabled(true);
    updateActions();
}

void Part::setBusyGui()
{
    QApplication::setOverrideCursor(QCursor(Qt::WaitCursor));
    m_busy = true;
    m_view->setEnabled(false);
    updateActions();
}

void Part::setFileNameFromArchive()
{
    const QString prettyName = url().fileName();

    m_infoPanel->setPrettyFileName(prettyName);
    m_infoPanel->updateWithDefaults();

    emit setWindowCaption(prettyName);
}

void Part::slotPreviewWithInternalViewer()
{
    preview(m_view->selectionModel()->currentIndex(), InternalViewer);
}

void Part::slotPreviewWithExternalProgram()
{
    preview(m_view->selectionModel()->currentIndex(), ExternalProgram);
}

void Part::preview(const QModelIndex &index, PreviewMode mode)
{
    if (!isPreviewable(index)) {
        return;
    }

    const ArchiveEntry& entry =  m_model->entryForIndex(index);

    if (!entry.isEmpty()) {
        Kerfuffle::ExtractionOptions options;
        options[QLatin1String( "PreservePaths" )] = true;

        m_previewDirList.append(new KTempDir);
        m_previewMode = mode;
        ExtractJob *job = m_model->extractFile(entry[InternalID], m_previewDirList.last()->name(), options);

        registerJob(job);
        connect(job, SIGNAL(result(KJob*)),
                this, SLOT(slotPreviewExtracted(KJob*)));
        job->start();
    }
}

void Part::slotPreviewExtracted(KJob *job)
{
    // FIXME: the error checking here isn't really working
    //        if there's an error or an overwrite dialog,
    //        the preview dialog will be launched anyway
    if (!job->error()) {
        const ArchiveEntry& entry =
            m_model->entryForIndex(m_view->selectionModel()->currentIndex());

        ExtractJob *extractJob = qobject_cast<ExtractJob*>(job);
        Q_ASSERT(extractJob);
        QString fullName = extractJob->destinationDirectory() + entry[FileName].toString();

        // Make sure a maliciously crafted archive with parent folders named ".." do
        // not cause the previewed file path to be located outside the temporary
        // directory, resulting in a directory traversal issue.
        fullName.remove(QLatin1String("../"));

        // TODO: get rid of m_previewMode by extending ExtractJob with a PreviewJob.
        // This would prevent race conditions if we ever stop disabling
        // the whole UI while extracting a file to preview it.
        switch (m_previewMode) {
        case InternalViewer:
            ArkViewer::view(fullName, widget());
            break;
        case ExternalProgram:
            KUrl::List list;
            list.append(KUrl(fullName));
            KRun::displayOpenWithDialog(list, widget(), true);
            break;
        }
    } else {
        KMessageBox::error(widget(), job->errorString());
    }
    setReadyGui();
}

void Part::slotError(const QString& errorMessage, const QString& details)
{
    if (details.isEmpty()) {
        KMessageBox::error(widget(), errorMessage);
    } else {
        KMessageBox::detailedError(widget(), errorMessage, details);
    }
}

bool Part::isSingleFolderArchive() const
{
    return m_model->archive()->isSingleFolderArchive();
}

QString Part::detectSubfolder() const
{
    if (!m_model) {
        return QString();
    }

    return m_model->archive()->subfolderName();
}

void Part::slotExtractFiles()
{
    if (!m_model) {
        return;
    }

    QWeakPointer<Kerfuffle::ExtractionDialog> dialog = new Kerfuffle::ExtractionDialog;

    if (m_view->selectionModel()->selectedRows().count() > 0) {
        dialog.data()->setShowSelectedFiles(true);
    }

    dialog.data()->setSingleFolderArchive(isSingleFolderArchive());
    dialog.data()->setSubfolder(detectSubfolder());

    dialog.data()->setCurrentUrl(QUrl::fromLocalFile(m_model->archive()->fileName()));

    if (dialog.data()->exec()) {
        //this is done to update the quick extract menu
        updateActions();

        QVariantList files;

        //if the user has chosen to extract only selected entries, fetch these
        //from the listview
        if (!dialog.data()->extractAllFiles()) {
            files = selectedFilesWithChildren();
        }

        qDebug() << "Selected " << files;

        Kerfuffle::ExtractionOptions options;

        if (dialog.data()->preservePaths()) {
            options[QLatin1String("PreservePaths")] = true;
        }

        options[QLatin1String("FollowExtractionDialogSettings")] = true;

        const QString destinationDirectory = dialog.data()->destinationDirectory().toDisplayString(QUrl::PreferLocalFile);
        ExtractJob *job = m_model->extractFiles(files, destinationDirectory, options);
        registerJob(job);

        connect(job, SIGNAL(result(KJob*)),
                this, SLOT(slotExtractionDone(KJob*)));

        job->start();
    }

    delete dialog.data();
}

QList<QVariant> Part::selectedFilesWithChildren() const
{
    Q_ASSERT(m_model);

    QModelIndexList toIterate = m_view->selectionModel()->selectedRows();

    for (int i = 0; i < toIterate.size(); ++i) {
        QModelIndex index = toIterate.at(i);

        for (int j = 0; j < m_model->rowCount(index); ++j) {
            QModelIndex child = m_model->index(j, 0, index);
            if (!toIterate.contains(child)) {
                toIterate << child;
            }
        }
    }

    QVariantList ret;
    foreach(const QModelIndex & index, toIterate) {
        const ArchiveEntry& entry = m_model->entryForIndex(index);
        if (entry.contains(InternalID)) {
            ret << entry[ InternalID ];
        }
    }
    return ret;
}

QList<QVariant> Part::selectedFiles() const
{
    QStringList toSort;

    foreach(const QModelIndex & index, m_view->selectionModel()->selectedRows()) {
        const ArchiveEntry& entry = m_model->entryForIndex(index);
        toSort << entry[ InternalID ].toString();
    }

    toSort.sort();
    QVariantList ret;
    foreach(const QString &i, toSort) {
        ret << i;
    }
    return ret;
}

void Part::slotExtractionDone(KJob* job)
{
    if (job->error()) {
        KMessageBox::error(widget(), job->errorString());
    } else {
        ExtractJob *extractJob = qobject_cast<ExtractJob*>(job);
        Q_ASSERT(extractJob);

        const bool followExtractionDialogSettings =
            extractJob->extractionOptions().value(QLatin1String("FollowExtractionDialogSettings"), false).toBool();
        if (!followExtractionDialogSettings) {
            return;
        }

        if (ArkSettings::openDestinationFolderAfterExtraction()) {
<<<<<<< HEAD
            qDebug() << "Shall open" << extractJob->destinationDirectory();
            QUrl destinationDirectory = QUrl::fromLocalFile(extractJob->destinationDirectory()).adjusted(QUrl::NormalizePathSegments);
            qDebug() << "Shall open URL" << destinationDirectory;
=======
            KUrl destinationDirectory(extractJob->destinationDirectory());
            destinationDirectory.cleanPath();

>>>>>>> d0785c2e
            KRun::runUrl(destinationDirectory, QLatin1String("inode/directory"), widget());
        }

        if (ArkSettings::closeAfterExtraction()) {
           emit quit();
        }
    }
}

void Part::adjustColumns()
{
    m_view->header()->setResizeMode(0, QHeaderView::ResizeToContents);
}

void Part::slotAddFiles(const QStringList& filesToAdd, const QString& path)
{
    if (filesToAdd.isEmpty()) {
        return;
    }

    qDebug() << "Adding " << filesToAdd << " to " << path;
    qDebug() << "Warning, for now the path argument is not implemented";

    QStringList cleanFilesToAdd(filesToAdd);
    for (int i = 0; i < cleanFilesToAdd.size(); ++i) {
        QString& file = cleanFilesToAdd[i];
        if (QFileInfo(file).isDir()) {
            if (!file.endsWith(QLatin1Char( '/' ))) {
                file += QLatin1Char( '/' );
            }
        }
    }

    CompressionOptions options;

    QString firstPath = cleanFilesToAdd.first();
    if (firstPath.right(1) == QLatin1String( "/" )) {
        firstPath.chop(1);
    }
    firstPath = QFileInfo(firstPath).dir().absolutePath();

    qDebug() << "Detected relative path to be " << firstPath;
    options[QLatin1String( "GlobalWorkDir" )] = firstPath;

    AddJob *job = m_model->addFiles(cleanFilesToAdd, options);
    if (!job) {
        return;
    }

    connect(job, SIGNAL(result(KJob*)),
            this, SLOT(slotAddFilesDone(KJob*)));
    registerJob(job);
    job->start();
}

void Part::slotAddFiles()
{
    // #264819: passing widget() as the parent will not work as expected.
    //          KFileDialog will create a KFileWidget, which runs an internal
    //          event loop to stat the given directory. This, in turn, leads to
    //          events being delivered to widget(), which is a QSplitter, which
    //          in turn reimplements childEvent() and will end up calling
    //          QWidget::show() on the KFileDialog (thus showing it in a
    //          non-modal state).
    //          When KFileDialog::exec() is called, the widget is already shown
    //          and nothing happens.

    const QStringList filesToAdd = QFileDialog::getOpenFileNames(widget(), i18nc("@title:window", "Add Files"));

    slotAddFiles(filesToAdd);
}

void Part::slotAddDir()
{
    const QString dirToAdd = QFileDialog::getExistingDirectory(widget(), i18nc("@title:window", "Add Folder"));

    if (!dirToAdd.isEmpty()) {
        slotAddFiles(QStringList() << dirToAdd);
    }
}

void Part::slotAddFilesDone(KJob* job)
{
    if (job->error()) {
        KMessageBox::error(widget(), job->errorString());
    }
}

void Part::slotDeleteFilesDone(KJob* job)
{
    if (job->error()) {
        KMessageBox::error(widget(), job->errorString());
    }
}

void Part::slotDeleteFiles()
{
    const int reallyDelete =
        KMessageBox::questionYesNo(widget(),
                                   i18n("Deleting these files is not undoable. Are you sure you want to do this?"),
                                   i18nc("@title:window", "Delete files"),
                                   KStandardGuiItem::del(),
                                   KStandardGuiItem::cancel(),
                                   QString(),
                                   KMessageBox::Dangerous | KMessageBox::Notify);

    if (reallyDelete == KMessageBox::No) {
        return;
    }

    DeleteJob *job = m_model->deleteFiles(selectedFilesWithChildren());
    connect(job, SIGNAL(result(KJob*)),
            this, SLOT(slotDeleteFilesDone(KJob*)));
    registerJob(job);
    job->start();
}

void Part::slotToggleInfoPanel(bool visible)
{
    QList<int> splitterSizes;

    if (visible) {
        splitterSizes = ArkSettings::splitterSizesWithBothWidgets();
    } else {
        splitterSizes = m_splitter->sizes();
        ArkSettings::setSplitterSizesWithBothWidgets(splitterSizes);
        splitterSizes[1] = 0;
    }

    m_splitter->setSizes(splitterSizes);
    saveSplitterSizes();
}

void Part::saveSplitterSizes()
{
    ArkSettings::setSplitterSizes(m_splitter->sizes());
    ArkSettings::self()->save();
}

void Part::slotSaveAs()
{
    QUrl saveUrl = QFileDialog::getSaveFileUrl(widget(), i18nc("@title:window", "Save Archive As"), url().adjusted(QUrl::RemoveFilename));

    if ((saveUrl.isValid()) && (!saveUrl.isEmpty())) {
        if (KIO::NetAccess::exists(saveUrl, KIO::NetAccess::DestinationSide, widget())) {
            int overwrite = KMessageBox::warningContinueCancel(widget(),
                                                               xi18nc("@info", "An archive named <filename>%1</filename> already exists. Are you sure you want to overwrite it?", saveUrl.fileName()),
                                                               QString(),
                                                               KStandardGuiItem::overwrite());

            if (overwrite != KMessageBox::Continue) {
                return;
            }
        }

        QUrl srcUrl = QUrl::fromLocalFile(localFilePath());

        if (!QFile::exists(localFilePath())) {
            if (url().isLocalFile()) {
                KMessageBox::error(widget(),
                                   xi18nc("@info", "The archive <filename>%1</filename> cannot be copied to the specified location. The archive does not exist anymore.", localFilePath()));

                return;
            } else {
                srcUrl = url();
            }
        }

        KIO::Job *copyJob = KIO::file_copy(srcUrl, saveUrl, -1, KIO::Overwrite);

        if (!KIO::NetAccess::synchronousRun(copyJob, widget())) {
            KMessageBox::error(widget(),
                               xi18nc("@info", "The archive could not be saved as <filename>%1</filename>. Try saving it to another location.", saveUrl.path()));
        }
    }
}

<<<<<<< HEAD
} // namespace Ark

#include "part.moc"
=======
void Part::slotShowContextMenu()
{
    KMenu *popup = static_cast<KMenu *>(factory()->container(QLatin1String("context_menu"), this));
    popup->popup(QCursor::pos());
}

} // namespace Ark
>>>>>>> d0785c2e
<|MERGE_RESOLUTION|>--- conflicted
+++ resolved
@@ -40,23 +40,17 @@
 #include <KGuiItem>
 #include <KIO/Job>
 #include <KIO/NetAccess>
-<<<<<<< HEAD
-=======
-#include <KIcon>
-#include <KInputDialog>
-#include <KMenu>
->>>>>>> d0785c2e
 #include <KMessageBox>
 #include <KPluginFactory>
 #include <KRun>
 #include <KSelectAction>
+#include <KMenu>
+#include <KUrl>
+#include <KIcon>
 #include <KStandardGuiItem>
 #include <KToggleAction>
-<<<<<<< HEAD
 #include <KLocalizedString>
-=======
 #include <KXMLGUIFactory>
->>>>>>> d0785c2e
 
 #include <QAction>
 #include <QCursor>
@@ -229,15 +223,11 @@
     connect(m_view->selectionModel(), SIGNAL(selectionChanged(QItemSelection,QItemSelection)),
             this, SLOT(selectionChanged()));
 
-<<<<<<< HEAD
-    connect(m_view, SIGNAL(activated(QModelIndex)), this, SLOT(slotPreview(QModelIndex)));
-=======
     //TODO: fix an actual eventhandler
     connect(m_view, SIGNAL(activated(const QModelIndex &)),
             this, SLOT(slotPreviewWithInternalViewer()));
 
     connect(m_view, SIGNAL(customContextMenuRequested(QPoint)), this, SLOT(slotShowContextMenu()));
->>>>>>> d0785c2e
 
     connect(m_model, SIGNAL(columnsInserted(QModelIndex,int,int)),
             this, SLOT(adjustColumns()));
@@ -756,15 +746,10 @@
         }
 
         if (ArkSettings::openDestinationFolderAfterExtraction()) {
-<<<<<<< HEAD
             qDebug() << "Shall open" << extractJob->destinationDirectory();
             QUrl destinationDirectory = QUrl::fromLocalFile(extractJob->destinationDirectory()).adjusted(QUrl::NormalizePathSegments);
             qDebug() << "Shall open URL" << destinationDirectory;
-=======
-            KUrl destinationDirectory(extractJob->destinationDirectory());
-            destinationDirectory.cleanPath();
-
->>>>>>> d0785c2e
+
             KRun::runUrl(destinationDirectory, QLatin1String("inode/directory"), widget());
         }
 
@@ -942,11 +927,6 @@
     }
 }
 
-<<<<<<< HEAD
-} // namespace Ark
-
-#include "part.moc"
-=======
 void Part::slotShowContextMenu()
 {
     KMenu *popup = static_cast<KMenu *>(factory()->container(QLatin1String("context_menu"), this));
@@ -954,4 +934,5 @@
 }
 
 } // namespace Ark
->>>>>>> d0785c2e
+
+#include "part.moc"